#
# C2Newspeak: compiles C code into Newspeak. Newspeak is a minimal language 
# well-suited for static analysis.
# Copyright (C) 2007  Charles Hymans, Olivier Levillain
# 
# This library is free software; you can redistribute it and/or
# modify it under the terms of the GNU Lesser General Public
# License as published by the Free Software Foundation; either
# version 2.1 of the License, or (at your option) any later version.
# 
# This library is distributed in the hope that it will be useful,
# but WITHOUT ANY WARRANTY; without even the implied warranty of
# MERCHANTABILITY or FITNESS FOR A PARTICULAR PURPOSE.  See the GNU
# Lesser General Public License for more details.
# 
# You should have received a copy of the GNU Lesser General Public
# License along with this library; if not, write to the Free Software
# Foundation, Inc., 51 Franklin Street, Fifth Floor, Boston, MA  02110-1301  USA
#
#
# Charles Hymans
# EADS Innovation Works - SE/CS
# 12, rue Pasteur - BP 76 - 92152 Suresnes Cedex - France
# email: charles.hymans@penjili.org
#

TARGET=c2newspeak
DIRS=$(CILDIR) utils/ newspeak/ c2newspeak/
LIBX=unix.cmxa str.cmxa nums.cmxa $(CIL)

newspeak.FILES=\
	config newspeak npkcontext \
	npkil cir cir2npkil linker

c2newspeak.FILES=\
<<<<<<< HEAD
        pp_syntax pp_lexer pp_parser \
        csyntax synthack gnuc lexer parser \
        spec_lexer spec_parser \
        cilutils npkutils goto_elimination cilenv cilfirstpass cilcompiler \
=======
        pp_syntax pp_parser pp_lexer \
        csyntax synthack gnuc parser lexer \
        cilutils npkutils cilenv cilfirstpass cilcompiler \
>>>>>>> 7bfab625
        firstpass compiler \
	params c2newspeak

FILES=version utils/list_utils utils/symbtbl \
      $(addprefix newspeak/, $(newspeak.FILES)) \
      $(addprefix c2newspeak/, $(c2newspeak.FILES))

c2newspeak.CLEANFILES:=parser lexer pp_parser pp_lexer \
                       spec_parser
c2newspeak.CLEANFILES:=$(addsuffix .ml, $(c2newspeak.CLEANFILES)) \
                       $(addsuffix .mli, $(c2newspeak.CLEANFILES)) \
                       parser.output pp_parser.output spec_parser.output
c2newspeak.CLEANFILES:=$(addprefix c2newspeak/,$(c2newspeak.CLEANFILES))
CLEANFILES=$(c2newspeak.CLEANFILES)

include common.Makefile

<|MERGE_RESOLUTION|>--- conflicted
+++ resolved
@@ -1,62 +1,55 @@
-#
-# C2Newspeak: compiles C code into Newspeak. Newspeak is a minimal language 
-# well-suited for static analysis.
-# Copyright (C) 2007  Charles Hymans, Olivier Levillain
-# 
-# This library is free software; you can redistribute it and/or
-# modify it under the terms of the GNU Lesser General Public
-# License as published by the Free Software Foundation; either
-# version 2.1 of the License, or (at your option) any later version.
-# 
-# This library is distributed in the hope that it will be useful,
-# but WITHOUT ANY WARRANTY; without even the implied warranty of
-# MERCHANTABILITY or FITNESS FOR A PARTICULAR PURPOSE.  See the GNU
-# Lesser General Public License for more details.
-# 
-# You should have received a copy of the GNU Lesser General Public
-# License along with this library; if not, write to the Free Software
-# Foundation, Inc., 51 Franklin Street, Fifth Floor, Boston, MA  02110-1301  USA
-#
-#
-# Charles Hymans
-# EADS Innovation Works - SE/CS
-# 12, rue Pasteur - BP 76 - 92152 Suresnes Cedex - France
-# email: charles.hymans@penjili.org
-#
-
-TARGET=c2newspeak
-DIRS=$(CILDIR) utils/ newspeak/ c2newspeak/
-LIBX=unix.cmxa str.cmxa nums.cmxa $(CIL)
-
-newspeak.FILES=\
-	config newspeak npkcontext \
-	npkil cir cir2npkil linker
-
-c2newspeak.FILES=\
-<<<<<<< HEAD
-        pp_syntax pp_lexer pp_parser \
-        csyntax synthack gnuc lexer parser \
-        spec_lexer spec_parser \
-        cilutils npkutils goto_elimination cilenv cilfirstpass cilcompiler \
-=======
-        pp_syntax pp_parser pp_lexer \
-        csyntax synthack gnuc parser lexer \
-        cilutils npkutils cilenv cilfirstpass cilcompiler \
->>>>>>> 7bfab625
-        firstpass compiler \
-	params c2newspeak
-
-FILES=version utils/list_utils utils/symbtbl \
-      $(addprefix newspeak/, $(newspeak.FILES)) \
-      $(addprefix c2newspeak/, $(c2newspeak.FILES))
-
-c2newspeak.CLEANFILES:=parser lexer pp_parser pp_lexer \
-                       spec_parser
-c2newspeak.CLEANFILES:=$(addsuffix .ml, $(c2newspeak.CLEANFILES)) \
-                       $(addsuffix .mli, $(c2newspeak.CLEANFILES)) \
-                       parser.output pp_parser.output spec_parser.output
-c2newspeak.CLEANFILES:=$(addprefix c2newspeak/,$(c2newspeak.CLEANFILES))
-CLEANFILES=$(c2newspeak.CLEANFILES)
-
-include common.Makefile
-
+#
+# C2Newspeak: compiles C code into Newspeak. Newspeak is a minimal language 
+# well-suited for static analysis.
+# Copyright (C) 2007  Charles Hymans, Olivier Levillain
+# 
+# This library is free software; you can redistribute it and/or
+# modify it under the terms of the GNU Lesser General Public
+# License as published by the Free Software Foundation; either
+# version 2.1 of the License, or (at your option) any later version.
+# 
+# This library is distributed in the hope that it will be useful,
+# but WITHOUT ANY WARRANTY; without even the implied warranty of
+# MERCHANTABILITY or FITNESS FOR A PARTICULAR PURPOSE.  See the GNU
+# Lesser General Public License for more details.
+# 
+# You should have received a copy of the GNU Lesser General Public
+# License along with this library; if not, write to the Free Software
+# Foundation, Inc., 51 Franklin Street, Fifth Floor, Boston, MA  02110-1301  USA
+#
+#
+# Charles Hymans
+# EADS Innovation Works - SE/CS
+# 12, rue Pasteur - BP 76 - 92152 Suresnes Cedex - France
+# email: charles.hymans@penjili.org
+#
+
+TARGET=c2newspeak
+DIRS=$(CILDIR) utils/ newspeak/ c2newspeak/
+LIBX=unix.cmxa str.cmxa nums.cmxa $(CIL)
+
+newspeak.FILES=\
+	config newspeak npkcontext \
+	npkil cir cir2npkil linker
+
+c2newspeak.FILES=\
+        pp_syntax pp_parser pp_lexer \
+        csyntax synthack gnuc parser lexer \
+        cilutils npkutils goto_elimination cilenv cilfirstpass cilcompiler \
+        firstpass compiler \
+	params c2newspeak
+
+FILES=version utils/list_utils utils/symbtbl \
+      $(addprefix newspeak/, $(newspeak.FILES)) \
+      $(addprefix c2newspeak/, $(c2newspeak.FILES))
+
+c2newspeak.CLEANFILES:=parser lexer pp_parser pp_lexer \
+                       spec_parser
+c2newspeak.CLEANFILES:=$(addsuffix .ml, $(c2newspeak.CLEANFILES)) \
+                       $(addsuffix .mli, $(c2newspeak.CLEANFILES)) \
+                       parser.output pp_parser.output spec_parser.output
+c2newspeak.CLEANFILES:=$(addprefix c2newspeak/,$(c2newspeak.CLEANFILES))
+CLEANFILES=$(c2newspeak.CLEANFILES)
+
+include common.Makefile
+