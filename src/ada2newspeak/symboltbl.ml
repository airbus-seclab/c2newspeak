--- conflicted
+++ resolved
@@ -830,12 +830,8 @@
 	      
 	  else if (compare nb_solution 1 > 0) then 
 	    begin 
-<<<<<<< HEAD
 	      (*Can be 'are_compatible' limits in tbl_find_subprogram DUE
 		to renaming (new formal parameter name being not tracked...)
-=======
-	      (*Can be 'are_compatible' limits in tbl_find_subprogram
->>>>>>> 8296b21c
 		We try to select the one,  only based on lenght sowill fail
 		when two candidates have the same args length TODO 
 		improve
@@ -845,16 +841,11 @@
 	      ;
 	      
 	      let nb_args = List.length n_args in 
-<<<<<<< HEAD
 		
-=======
-	      
->>>>>>> 8296b21c
 	      let no_default param = 
 		match param.default_value with 
 		    None -> true | _ -> false 
 	      in
-<<<<<<< HEAD
 		if (  List.for_all (fun  (_,(_,x,_)) -> 
 				      List.for_all no_default x 
 				   )
@@ -911,26 +902,6 @@
 		      
 	    end 
 	  else
-=======
-		
-	      let hack_filter nb (_,(_,spec,_)) = 
-		let none_has_default = List.for_all no_default spec in
-		  ( compare nb  (List.length spec) = 0) &&
-		  ( none_has_default)
-	      in
-		
-	      let filtered_sols = List.filter (
-		fun x ->  hack_filter nb_args x ) !res
-	      in
-		if (compare (List.length filtered_sols) 1 = 0) then 
-		  List.hd filtered_sols
-		else  
-		  Npkcontext.report_error "Symboltbl.multiple_renaming"
-		    ("More than one program match spec:'"^ n ^
-		       "' hack is not enough");
-		
-	    end else
->>>>>>> 8296b21c
 	    List.hd (!res)
 	      
     with Not_found -> 
@@ -1104,7 +1075,7 @@
 				    res2:= (scope, Variable( a, tp, b, c, d))::!res2
 				with _ -> ()
 			    end
-			    (* Could be a procedure field*)
+			    (*Could be a procedure.field: add this case*)
 			  | _ -> ()
 		  ) !res_record 		    
 	end;
