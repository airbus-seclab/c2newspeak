(*
  C2Newspeak: compiles C code into Newspeak. Newspeak is a minimal language 
  well-suited for static analysis.
  Copyright (C) 2007  Charles Hymans, Olivier Levillain
  
  This library is free software; you can redistribute it and/or
  modify it under the terms of the GNU Lesser General Public
  License as published by the Free Software Foundation; either
  version 2.1 of the License, or (at your option) any later version.
  
  This library is distributed in the hope that it will be useful,
  but WITHOUT ANY WARRANTY; without even the implied warranty of
  MERCHANTABILITY or FITNESS FOR A PARTICULAR PURPOSE.  See the GNU
  Lesser General Public License for more details.
  
  You should have received a copy of the GNU Lesser General Public
  License along with this library; if not, write to the Free Software
  Foundation, Inc., 51 Franklin Street, Fifth Floor, Boston, MA  02110-1301  USA

  Charles Hymans
  EADS Innovation Works - SE/CS
  12, rue Pasteur - BP 76 - 92152 Suresnes Cedex - France
  email: charles.hymans@penjili.org
*)
open Newspeak

type prog = ((global * location) list * assertion list)

and assertion = spec_token list

and spec_token = 
    | SymbolToken of char
    | IdentToken of string
    | LvalToken of exp
    | CstToken of cst

and global =
    (* true if static *)
  | FunctionDef of (string * typ * bool * blk)
  | GlbVDecl of vardecl
  | GlbEDecl of enumdecl
(* struct or union: composite *)
  | GlbCDecl of compdecl

and enumdecl = string * exp

(* true for structure, false for union *)
and compdecl = string * bool * declaration list

and extern = bool

(* true for extern *)
and vardecl = string * typ * static * extern * init option

and declaration = (typ * string * location)

and ftyp = (typ * string) list option * typ

and typ =
    | Void
    | Int of ikind
    | Bitfield of (ikind * exp)
    | Float of int
    | Ptr of typ
    | Array of (typ * exp option)
    | Comp of (string * bool)
    | Fun of ftyp
    | Va_arg
    | Typeof of string

and init = 
    | Data of exp
    | Sequence of (string option * init) list

and stmt = (stmtkind * location)

and blk = stmt list

and stmtkind =
    EDecl of enumdecl
  | CDecl of compdecl
  | VDecl of vardecl
  | If of (exp * blk * blk)
      (* third parameter is the default case *)
  | CSwitch of (exp * (exp * blk * location) list * blk)
  | For of (blk * exp * blk * blk)
  | DoWhile of (blk * exp)
  | Exp of exp
  | Break
  | Continue
  | Return of exp option
  | Block of blk
  | Goto of lbl
  | Label of lbl
  | UserSpec of assertion

and lbl = string

and static = bool

and exp = 
    | Cst of cst
    | Var of string
    | Field of (exp * string)
    | Index of (exp * exp)
    | Deref of exp
    | AddrOf of exp
    | Unop of (unop * exp)
    | IfExp of (exp * exp * exp)
    | Binop of (binop * exp * exp)
    | Call of (exp * exp list)
    | Sizeof of typ
    | SizeofE of exp
    | Str of string
    | FunName
    | Cast of (exp * typ)
(* None is a regular assignment *)
    | Set of (exp * binop option * exp)
(* boolean is true if the operation is applied after the evaluation of the 
   expression *)
    | OpExp of (binop * exp * bool)
    | BlkExp of blk

and cst = (Cir.cst * typ)

and unop = Neg | Not | BNot

and binop =
    | Plus
    | Minus
    | Mult
    | Div
    | Mod
    | Gt
    | Eq
    | BAnd
    | BXor
    | BOr
    | Shiftl
    | Shiftr

val exp_of_int: int -> exp

val exp_of_char: char -> exp

val char_typ: typ

val int_typ: typ

val uint_typ: typ

val long_typ: typ

val int_cst_of_lexeme: 
  (string option * string * char option * string option) -> cst

val char_cst_of_lexeme: int -> cst

val float_cst_of_lexeme: (string * char option) -> cst

val comp_of_typ: typ -> string

val string_of_exp: exp -> string

val string_of_typ: typ -> string

val string_of_ftyp: ftyp -> string

val string_of_blk: blk -> string

val ftyp_of_typ: typ -> ftyp

val min_ftyp: ftyp -> ftyp -> ftyp

<<<<<<< HEAD
val print: prog -> unit

=======
val array_of_typ: typ -> (typ * exp option)

>>>>>>> 7bfab625
<|MERGE_RESOLUTION|>--- conflicted
+++ resolved
@@ -1,181 +1,178 @@
-(*
-  C2Newspeak: compiles C code into Newspeak. Newspeak is a minimal language 
-  well-suited for static analysis.
-  Copyright (C) 2007  Charles Hymans, Olivier Levillain
-  
-  This library is free software; you can redistribute it and/or
-  modify it under the terms of the GNU Lesser General Public
-  License as published by the Free Software Foundation; either
-  version 2.1 of the License, or (at your option) any later version.
-  
-  This library is distributed in the hope that it will be useful,
-  but WITHOUT ANY WARRANTY; without even the implied warranty of
-  MERCHANTABILITY or FITNESS FOR A PARTICULAR PURPOSE.  See the GNU
-  Lesser General Public License for more details.
-  
-  You should have received a copy of the GNU Lesser General Public
-  License along with this library; if not, write to the Free Software
-  Foundation, Inc., 51 Franklin Street, Fifth Floor, Boston, MA  02110-1301  USA
-
-  Charles Hymans
-  EADS Innovation Works - SE/CS
-  12, rue Pasteur - BP 76 - 92152 Suresnes Cedex - France
-  email: charles.hymans@penjili.org
-*)
-open Newspeak
-
-type prog = ((global * location) list * assertion list)
-
-and assertion = spec_token list
-
-and spec_token = 
-    | SymbolToken of char
-    | IdentToken of string
-    | LvalToken of exp
-    | CstToken of cst
-
-and global =
-    (* true if static *)
-  | FunctionDef of (string * typ * bool * blk)
-  | GlbVDecl of vardecl
-  | GlbEDecl of enumdecl
-(* struct or union: composite *)
-  | GlbCDecl of compdecl
-
-and enumdecl = string * exp
-
-(* true for structure, false for union *)
-and compdecl = string * bool * declaration list
-
-and extern = bool
-
-(* true for extern *)
-and vardecl = string * typ * static * extern * init option
-
-and declaration = (typ * string * location)
-
-and ftyp = (typ * string) list option * typ
-
-and typ =
-    | Void
-    | Int of ikind
-    | Bitfield of (ikind * exp)
-    | Float of int
-    | Ptr of typ
-    | Array of (typ * exp option)
-    | Comp of (string * bool)
-    | Fun of ftyp
-    | Va_arg
-    | Typeof of string
-
-and init = 
-    | Data of exp
-    | Sequence of (string option * init) list
-
-and stmt = (stmtkind * location)
-
-and blk = stmt list
-
-and stmtkind =
-    EDecl of enumdecl
-  | CDecl of compdecl
-  | VDecl of vardecl
-  | If of (exp * blk * blk)
-      (* third parameter is the default case *)
-  | CSwitch of (exp * (exp * blk * location) list * blk)
-  | For of (blk * exp * blk * blk)
-  | DoWhile of (blk * exp)
-  | Exp of exp
-  | Break
-  | Continue
-  | Return of exp option
-  | Block of blk
-  | Goto of lbl
-  | Label of lbl
-  | UserSpec of assertion
-
-and lbl = string
-
-and static = bool
-
-and exp = 
-    | Cst of cst
-    | Var of string
-    | Field of (exp * string)
-    | Index of (exp * exp)
-    | Deref of exp
-    | AddrOf of exp
-    | Unop of (unop * exp)
-    | IfExp of (exp * exp * exp)
-    | Binop of (binop * exp * exp)
-    | Call of (exp * exp list)
-    | Sizeof of typ
-    | SizeofE of exp
-    | Str of string
-    | FunName
-    | Cast of (exp * typ)
-(* None is a regular assignment *)
-    | Set of (exp * binop option * exp)
-(* boolean is true if the operation is applied after the evaluation of the 
-   expression *)
-    | OpExp of (binop * exp * bool)
-    | BlkExp of blk
-
-and cst = (Cir.cst * typ)
-
-and unop = Neg | Not | BNot
-
-and binop =
-    | Plus
-    | Minus
-    | Mult
-    | Div
-    | Mod
-    | Gt
-    | Eq
-    | BAnd
-    | BXor
-    | BOr
-    | Shiftl
-    | Shiftr
-
-val exp_of_int: int -> exp
-
-val exp_of_char: char -> exp
-
-val char_typ: typ
-
-val int_typ: typ
-
-val uint_typ: typ
-
-val long_typ: typ
-
-val int_cst_of_lexeme: 
-  (string option * string * char option * string option) -> cst
-
-val char_cst_of_lexeme: int -> cst
-
-val float_cst_of_lexeme: (string * char option) -> cst
-
-val comp_of_typ: typ -> string
-
-val string_of_exp: exp -> string
-
-val string_of_typ: typ -> string
-
-val string_of_ftyp: ftyp -> string
-
-val string_of_blk: blk -> string
-
-val ftyp_of_typ: typ -> ftyp
-
-val min_ftyp: ftyp -> ftyp -> ftyp
-
-<<<<<<< HEAD
-val print: prog -> unit
-
-=======
-val array_of_typ: typ -> (typ * exp option)
-
->>>>>>> 7bfab625
+(*
+  C2Newspeak: compiles C code into Newspeak. Newspeak is a minimal language 
+  well-suited for static analysis.
+  Copyright (C) 2007  Charles Hymans, Olivier Levillain
+  
+  This library is free software; you can redistribute it and/or
+  modify it under the terms of the GNU Lesser General Public
+  License as published by the Free Software Foundation; either
+  version 2.1 of the License, or (at your option) any later version.
+  
+  This library is distributed in the hope that it will be useful,
+  but WITHOUT ANY WARRANTY; without even the implied warranty of
+  MERCHANTABILITY or FITNESS FOR A PARTICULAR PURPOSE.  See the GNU
+  Lesser General Public License for more details.
+  
+  You should have received a copy of the GNU Lesser General Public
+  License along with this library; if not, write to the Free Software
+  Foundation, Inc., 51 Franklin Street, Fifth Floor, Boston, MA  02110-1301  USA
+
+  Charles Hymans
+  EADS Innovation Works - SE/CS
+  12, rue Pasteur - BP 76 - 92152 Suresnes Cedex - France
+  email: charles.hymans@penjili.org
+*)
+open Newspeak
+
+type prog = ((global * location) list * assertion list)
+
+and assertion = spec_token list
+
+and spec_token = 
+    | SymbolToken of char
+    | IdentToken of string
+    | LvalToken of exp
+    | CstToken of cst
+
+and global =
+    (* true if static *)
+  | FunctionDef of (string * typ * bool * blk)
+  | GlbVDecl of vardecl
+  | GlbEDecl of enumdecl
+(* struct or union: composite *)
+  | GlbCDecl of compdecl
+
+and enumdecl = string * exp
+
+(* true for structure, false for union *)
+and compdecl = string * bool * declaration list
+
+and extern = bool
+
+(* true for extern *)
+and vardecl = string * typ * static * extern * init option
+
+and declaration = (typ * string * location)
+
+and ftyp = (typ * string) list option * typ
+
+and typ =
+    | Void
+    | Int of ikind
+    | Bitfield of (ikind * exp)
+    | Float of int
+    | Ptr of typ
+    | Array of (typ * exp option)
+    | Comp of (string * bool)
+    | Fun of ftyp
+    | Va_arg
+    | Typeof of string
+
+and init = 
+    | Data of exp
+    | Sequence of (string option * init) list
+
+and stmt = (stmtkind * location)
+
+and blk = stmt list
+
+and stmtkind =
+    EDecl of enumdecl
+  | CDecl of compdecl
+  | VDecl of vardecl
+  | If of (exp * blk * blk)
+      (* third parameter is the default case *)
+  | CSwitch of (exp * (exp * blk * location) list * blk)
+  | For of (blk * exp * blk * blk)
+  | DoWhile of (blk * exp)
+  | Exp of exp
+  | Break
+  | Continue
+  | Return of exp option
+  | Block of blk
+  | Goto of lbl
+  | Label of lbl
+  | UserSpec of assertion
+
+and lbl = string
+
+and static = bool
+
+and exp = 
+    | Cst of cst
+    | Var of string
+    | Field of (exp * string)
+    | Index of (exp * exp)
+    | Deref of exp
+    | AddrOf of exp
+    | Unop of (unop * exp)
+    | IfExp of (exp * exp * exp)
+    | Binop of (binop * exp * exp)
+    | Call of (exp * exp list)
+    | Sizeof of typ
+    | SizeofE of exp
+    | Str of string
+    | FunName
+    | Cast of (exp * typ)
+(* None is a regular assignment *)
+    | Set of (exp * binop option * exp)
+(* boolean is true if the operation is applied after the evaluation of the 
+   expression *)
+    | OpExp of (binop * exp * bool)
+    | BlkExp of blk
+
+and cst = (Cir.cst * typ)
+
+and unop = Neg | Not | BNot
+
+and binop =
+    | Plus
+    | Minus
+    | Mult
+    | Div
+    | Mod
+    | Gt
+    | Eq
+    | BAnd
+    | BXor
+    | BOr
+    | Shiftl
+    | Shiftr
+
+val exp_of_int: int -> exp
+
+val exp_of_char: char -> exp
+
+val char_typ: typ
+
+val int_typ: typ
+
+val uint_typ: typ
+
+val long_typ: typ
+
+val int_cst_of_lexeme: 
+  (string option * string * char option * string option) -> cst
+
+val char_cst_of_lexeme: int -> cst
+
+val float_cst_of_lexeme: (string * char option) -> cst
+
+val comp_of_typ: typ -> string
+
+val string_of_exp: exp -> string
+
+val string_of_typ: typ -> string
+
+val string_of_ftyp: ftyp -> string
+
+val string_of_blk: blk -> string
+
+val ftyp_of_typ: typ -> ftyp
+
+val min_ftyp: ftyp -> ftyp -> ftyp
+
+val print: prog -> unit
+
+val array_of_typ: typ -> (typ * exp option)
+