open Cil
open Cilutils

open Npkcontext
(* open Npkutils *)
(* open Env *)
(* open Local_pass *)

module K = Newspeak



(*
(*===================================*)
(* Misc. functions used by translate *)
(*===================================*)

(* extract case and default labels *)
let extract_labels status l = 
  let rec extract_aux l = match l with 
    | [] -> []
    | (Case (_, loc))::r | (Default loc)::r -> begin
	try
	  (K.Label (retrieve_switch_label status loc), !cur_loc)::(extract_aux r)
	with Not_found -> error "Cil2newspeak.translate_labels: unexpected label"
      end
    | (Label (_, _, false))::r -> extract_aux r
    | _ -> error "Cil2newspeak.translate_labels: invalid label"
  in
    extract_aux l



(* Generates a Newspeak statement by wrapping a block body with
   declarations decls. The order of the declaration must be carefully
   checked because in Newspeak, the variables are identified by their
   positions in the declaration stacks, not by their names *)
let generate_body body decls =
  let rec generate_aux body decls =
    match decls with
      | [] -> body
      | decl::r ->
	  generate_aux [K.Decl (decl.var_decl, body), decl.var_loc] r
  in generate_aux body decls





<<<<<<< HEAD
(*==================================================*)
(* Preprocessing of mymerge : remove local temp     *)
(*==================================================*)
let vids = ref []

class vistor_rm_tmp = object
  inherit nopCilVisitor

  method vfunc f =
    vids := [];
    let del_unused f =
      let rec is_used v l =
	match l with
	  | [] -> false
	  | a::_ when v.vid = a -> true
	  | _::r -> is_used v r
      in
      let rec new_locals locs =
	match locs with
	  | [] -> []
	  | v::r when is_used v !vids -> v::(new_locals r)
	  | _::r -> new_locals r
      in
	f.slocals <- new_locals f.slocals;
	f
	  
    in
      ChangeDoChildrenPost (f, del_unused)

  method vlval lv =
    match lv with
	Var {vtype = TFun _}, _ ->
	  DoChildren
      | Var v, _ ->
	  if not v.vglob then vids := (v.vid)::(!vids);
	  DoChildren
      | _ -> DoChildren
end


let my_remove_tmp f =
  visitCilFile (new vistor_rm_tmp) f





(*=============*)
(* First pass  *)
(*=============*)
(* The first pass consists in
 - deleting CIL's gotos (this piece of code might be highly
   dependent on CIL and may have to change in the future. The
   code that should be duplicated is stored in a hash table
   and used when a Goto is encountered)
 - checking which global variables are used
 - simplifying some exps (StartOf, pointer equality)
 - collecting const string *)

let code_to_duplicate = Hashtbl.create 100

class vistor_first_pass = object
  inherit nopCilVisitor
  method vstmt s =
    update_loc (get_stmtLoc s.skind);

    let add_code goto_stmts label =
      match label with
	| Label (s, _, false) as l ->
	    Hashtbl.add code_to_duplicate l goto_stmts
	| _ -> ()
    in

    match s.skind with
      | If (_, {bstmts = ({labels = l1}::_ as goto_stmts1)},
	    {bstmts = ({labels = l2}::_ as goto_stmts2)}, _) ->
	  List.iter (add_code goto_stmts1) l1;
	  List.iter (add_code goto_stmts2) l2;
	  DoChildren
      | If (_, {bstmts = ({labels = l}::_ as goto_stmts)}, _, _)
      | If (_, _, {bstmts = ({labels = l}::_ as goto_stmts)}, _) ->
	  List.iter (add_code goto_stmts) l;
	  DoChildren
      | _ -> DoChildren

  method vlval lv =
    match lv with
	Var {vtype = TFun _}, _ ->
	  DoChildren
      | Var v, _ ->
	  glb_uses v;
	  DoChildren
      | _ -> DoChildren

  method vglob g =
    update_loc (get_globalLoc g);
    DoChildren

  method vexpr e =
    match e with
      | Const CStr s ->
	  glb_make_cstr s;
	  SkipChildren
      | StartOf lv  -> 
	  ChangeDoChildrenPost (AddrOf (addOffsetLval (Index (zero, NoOffset)) lv), fun x -> x)

      | BinOp (Ne, CastE(TInt _, e1), CastE(TInt _, e2), (TInt _ as t))
	  when size_of t = pointer_size && isPtr e1 && isPtr e2 ->
	  ChangeDoChildrenPost (BinOp (Ne, e1, e2, t), fun x -> x)

      | BinOp (Eq, CastE(TInt _, e1), CastE(TInt _, e2), (TInt _ as t))
	  when size_of t = pointer_size && isPtr e1 && isPtr e2 ->
	  ChangeDoChildrenPost (BinOp (Eq, e1, e2, t), fun x -> x)
	    
      | _ -> DoChildren

end

let rec visitInit visitor i =
  match i with
      SingleInit e -> SingleInit (visitCilExpr visitor e)
    | CompoundInit (t, i) ->
	let t = visitCilType visitor t in
	let i = List.map (visitOffsetInit visitor) i in
	  CompoundInit (t, i)

and visitOffsetInit visitor (o, i) =
  let o = visitCilOffset visitor o in
  let i = visitInit visitor i in
    (o, i)

let visit_glb_t visitor _ x = 
  x.gv_ctyp <- visitCilType visitor x.gv_ctyp;
  match x.gv_cinit with
      Some i -> x.gv_cinit <- Some (visitInit visitor i)
    | None -> ()
	    
let visit_fun_spec_t visitor _ x = 
  x.body <- List.map (visitCilStmt visitor) x.body

let first_pass () =
  update_loc locUnknown;
  let visitor = new vistor_first_pass in
    Hashtbl.iter (visit_glb_t visitor) glb_tabl;
    Hashtbl.iter (visit_fun_spec_t visitor) fun_specs
=======
>>>>>>> 00b89bfb

(* TODO: factor out print_warnings by putting together the warnings and 
   selecting which should be verb_warnings or not *)

(* Exploration of Cil's "globals" *)
let explore g = 
  update_loc (get_globalLoc g);
  match g with
    | GType (t, _) ->
	if !verb_warnings then print_warning ("skip typedef "^t.tname)
    | GEnumTag (info, _) -> 
	if !verb_warnings then print_warning ("skip enum "^info.ename)
    | GCompTag (c, _) -> 
	if !verb_warnings then print_warning ("skip composite typedef "^c.cname)
    | GCompTagDecl (c, _) -> 
	if !verb_warnings then print_warning ("skip composite declaration "^c.cname)
    | GPragma (a, _) when !ignores_pragmas -> 
	print_warning ("Directive ignored: "
		       ^"unknown #pragma "^(string_of_attribute a))
	  
    | GVarDecl ({vname = name; vtype = TFun (ret,args,_,_)}, _) ->
	fun_declare_prototype (name, ret, args)
	  
    | GFun (f, _) -> 
	if (f.svar.vname = "main") then begin
	  let (ret, args) = 
	    match unrollType f.svar.vtype with
		TFun (ret, Some args, _, []) -> (ret, args)
	      | _ -> error ("Cil2newspeak.translate.explore: "
			    ^"main, should have a function type")
	  in
	    if (!verb_warnings) 
	      && (unrollType ret <> TInt (IInt, [])) then
		print_warning "return type of 'main' is not 'int'";
	    match args with
		[] -> ()
	      | (_, arg1, [])::(_, arg2, [])::[] 
		  when (unrollType arg1 = TInt (IInt, []))
		    && (unrollTypeDeep arg2 = 
			TPtr (TPtr (TInt (IChar, []), []), []))
		    -> ()
	      | _ -> error ("Invalid argument types for main: "
			    ^"authorized forms are main() and"
			    ^" main(int, char**)")
	end;
	fun_declare f
	  
    | GVarDecl (v, _) -> glb_declare (v, false, None)
	
    | GVar (v, {init = i}, _) -> glb_declare (v, true, i)
	
    | _ -> error ("Cil2newspeak.translate.explore: global "
		  ^(string_of_global g)^" not supported")

(*================================*)
(* The central translate function *)
(*================================*)

let rec translate_const c =
  match c with
      CInt64 (i, _, _) -> K.Const (K.CInt64 i)
    | CStr s -> get_cstr s
    | CChr c -> K.Const (K.CInt64 (Int64.of_int (Char.code c))) 
	
    | CReal (f, _, Some s) -> K.Const (K.CFloat (f, s))
    | CReal (f, _, None) ->
	let s = string_of_float f in
	  print_warning ("No string representation available for const "^s);
	  K.Const (K.CFloat (f, s))
	
    | CWStr _ | CEnum _
	-> error ("Cil2newspeak.translate.translate_const")

	
and translate_cast t e = 
  match t, e with
    | TNamed (info, _), e -> translate_cast info.ttype e
	
    | TPtr _, Const (CInt64 (c, _, _)) when c = Int64.zero -> K.Const K.Nil
	
    | t, e -> begin
	match translate_typ t, translate_typ (typeOf e) with
	    (K.Scalar (K.Int k1), K.Scalar (K.Int k2)) when k1 = k2 ->
	      translate_exp e

	  | K.Scalar (K.Int int_t), K.Scalar (K.Int _) ->
	      K.make_int_coerce int_t (translate_exp e)
		
	  | (K.Scalar (K.Float sz as t'), K.Scalar (K.Float _ as t)) -> 
	      K.UnOp (K.Cast (t, t'), translate_exp e)
		
	  | (K.Scalar (K.Float sz' as t'), K.Scalar (K.Int (_, sz) as t)) ->
	      K.UnOp (K.Cast (t, t'), translate_exp e)
		
	  | (K.Scalar (K.Int (sign, sz') as kt'), 
	     K.Scalar (K.Float sz as kt)) ->
	      if sign = K.Unsigned then
		print_warning ("cast from float to unsigned integer: "
			       ^"sign may be lost: "
			       ^(string_of_type (typeOf e))^"' -> '"
			       ^(string_of_type t)^"' in '"
			       ^(string_of_exp (CastE (t, e)))^"'");
	      K.UnOp (K.Cast (kt, kt'), translate_exp e)
		
	  | K.Scalar K.Ptr, K.Scalar K.Ptr -> translate_exp e
	  | K.Scalar K.FunPtr, K.Scalar K.FunPtr ->
	      print_warning ("probable dangerous cast: '"^(string_of_type (typeOf e))^"' -> '"
			     ^(string_of_type t)^"' in '"^(string_of_exp (CastE (t,e)))^"'");
	      translate_exp e
		
	  | (K.Scalar (K.Int (sign, sz)), K.Scalar K.Ptr)
	      when sz = pointer_size && !castor_allowed ->
	      print_warning ("probable invalid cast '"^(string_of_type (typeOf e))^"' -> '"
			     ^(string_of_type t)^"' in '"^(string_of_exp (CastE (t,e)))^"'");
		K.UnOp (K.PtrToInt (sign, sz), translate_exp e)
		  
	  | (K.Scalar K.Ptr, K.Scalar (K.Int (_, sz) as int_t))
	      when sz = pointer_size && !castor_allowed ->
	      print_warning ("probable invalid cast '"^(string_of_type (typeOf e))^"' -> '"
			     ^(string_of_type t)^"' in '"^(string_of_exp (CastE (t,e)))^"'");
		K.UnOp (K.Cast (int_t, K.Ptr), translate_exp e)
		  
	  | K.Scalar (K.Ptr as kt'), K.Scalar (K.FunPtr as kt) 
	      when !castor_allowed ->
	      print_warning ("probable invalid cast '"
			     ^(string_of_type (typeOf e))^"' -> '"
			     ^(string_of_type t)^"' in '"
			     ^(string_of_exp (CastE (t,e)))^"'");
		K.UnOp (K.Cast (kt, kt'), translate_exp e)
		  
	  | _ -> error ("translate cast: Invalid cast '"^(string_of_type (typeOf e))^"' -> '"
			^(string_of_type t)^"' in '"^(string_of_exp (CastE (t,e)))^"'")
      end
	
	
and translate_lval lv =
  match lv with
    | Var v, NoOffset -> get_var v
	
    | Mem e, NoOffset ->
	let sz = size_of (typeOfLval lv) in
	  K.Deref (translate_exp e, sz)
	    
    | _ ->
	let (lv', offs) = removeOffsetLval lv in
	let t = typeOfLval lv' in
	  match offs with
	      Field (info, NoOffset) ->
		let o = offset_of t offs in
		  K.Shift (translate_lval lv', K.exp_of_int o)
		    
	    | Index (e, NoOffset) -> begin
		match translate_typ t with
		  | K.Array (t_elt, len) ->
		      let index_exp =
			K.BinOp (K.MultI, K.make_belongs len (translate_exp e),
				 K.exp_of_int (K.size_of t_elt))
		      in
			K.Shift (translate_lval lv', index_exp)
			  
		  | _ -> error ("Cil2newspeak.translate.translate_lval: array expected")
	      end
	    | _ -> error ("Cil2newspeak.translate.translate_lval: offset not handled")
		
		
and translate_exp e =
  match e with
      Const c -> translate_const c
    | SizeOf t -> K.exp_of_int (size_of t)
    | SizeOfE e -> K.exp_of_int (size_of (typeOf e))
    | SizeOfStr s -> K.exp_of_int (String.length s + 1)
	
    | CastE (t, e) -> translate_cast t e
	
    (* Unary operators  *)
    (*------------------*)
	
    | UnOp (Neg, e, t) -> begin
	match translate_typ t with
	  | K.Scalar (K.Int int_t) ->
	      K.make_int_coerce int_t (K.BinOp (K.MinusI, K.exp_of_int 0, translate_exp e))
	  | K.Scalar (K.Float sz) ->
	      (* TODO: check this transformation is really correct 
		 i.e. source and destination expression have the same 
		 semantics *)
	      K.BinOp (K.MinusF sz, K.zero_f, translate_exp e)
	  | _ -> error ("Cil2newspeak.translate.translate_exp: integer or float type expected")
      end
	
    | UnOp (BNot, e, t) -> begin
	match translate_typ t with
	    K.Scalar (K.Int int_t) -> 
	      let b = K.domain_of_typ int_t in
		K.UnOp (K.BNot b, translate_exp e)
	  | _ -> error "Cil2newspeak.translate.translate_exp: integer type expected"
      end
	
    | UnOp (LNot, e, t) -> begin
	match translate_typ t with
	    K.Scalar (K.Int int_t) -> K.UnOp (K.Not, translate_exp e)
	  | _ -> error "Cil2newspeak.translate.translate_exp: integer type expected"
      end
	
    (* Binary operators *)
    (*------------------*)
	
    (* Arithmetic and floating point operations *)
    | BinOp (PlusA as o, e1, e2, t)   | BinOp (MinusA as o, e1, e2, t)
    | BinOp (Mult as o, e1, e2, t)    | BinOp (Div as o, e1, e2, t) 
    | BinOp (Mod as o, e1, e2, t) -> begin
	match translate_typ t with
	  | K.Scalar (K.Int int_t) ->
	      K.make_int_coerce int_t (K.BinOp (translate_arith_binop o,
						translate_exp e1, translate_exp e2))
		
	  | K.Scalar (K.Float sz) ->
	      K.BinOp (translate_float_binop sz o, 
		       translate_exp e1, translate_exp e2)
	  | _ -> error ("Cil2newspeak.translate.translate_exp: integer or float type expected")
      end
	
    (* Bitwise operations *)
    | BinOp (BAnd as o, e1, e2, t)    | BinOp (BOr as o, e1, e2, t)
    | BinOp (BXor as o, e1, e2, t) -> begin
	match translate_typ t with
	  | K.Scalar (K.Int int_t) ->
	      K.BinOp (translate_logical_binop int_t o,
		       translate_exp e1, translate_exp e2)
	  | _ -> error ("Cil2newspeak.translate.translate_exp: integer type expected")
      end
	
    (* Logical operations *)
    | BinOp (Shiftlt as o, e1, e2, t) | BinOp (Shiftrt as o, e1, e2, t) -> begin
	match translate_typ t with
	  | K.Scalar (K.Int int_t) ->
	      K.make_int_coerce int_t (K.BinOp (translate_logical_binop int_t o,
						translate_exp e1, translate_exp e2))
	  | _ -> error ("Cil2newspeak.translate.translate_exp: integer type expected")
      end
	
    (* Equality and inequality, comparisons : between numbers or pointers *)
    | BinOp ((Eq|Gt) as o, e1, e2, TInt _) -> 
	let op = translate_rel_binop (typeOf e1) (typeOf e2) o in
	  K.BinOp (op, translate_exp e1, translate_exp e2)
	
    | BinOp (Le, e1, e2, (TInt _ as t)) -> translate_exp (BinOp (Ge, e2, e1, t))
    | BinOp (Lt, e1, e2, (TInt _ as t)) -> translate_exp (BinOp (Gt, e2, e1, t))
    | BinOp (Ge, e1, e2, (TInt _ as t)) -> K.UnOp (K.Not, translate_exp (BinOp (Gt, e2, e1, t)))
    | BinOp (Ne, e1, e2, (TInt _ as t)) -> K.UnOp (K.Not, translate_exp (BinOp (Eq, e2, e1, t)))
	
    (* Pointer / Integer addition *)
    | BinOp (IndexPI, e1, e2, t) | BinOp (PlusPI, e1, e2, t) -> begin
	match translate_typ t with
	  | K.Scalar K.Ptr -> 
	      let sz = size_of_subtyp t in
		K.BinOp (K.PlusPI, translate_exp e1,
			 K.BinOp (K.MultI, translate_exp e2, K.exp_of_int sz))
	  | K.Scalar K.FunPtr ->
	      error ("Cil2newspeak.translate.translate_exp: pointer "^
		       "arithmetics forbidden on function pointers")
	  | _ ->
	      error ("Cil2newspeak.translate.translate_exp: data pointer type expected")
      end
	
    (* Pointer / Integer subtraction *) 
    | BinOp (MinusPI, e1, e2, t) -> begin
	match translate_typ t with
	  | K.Scalar K.Ptr -> 
	      let sz = size_of_subtyp t in
	      let v1 = translate_exp e1 in
	      let v2 = K.BinOp (K.MultI, translate_exp e2, K.exp_of_int sz) in
		K.BinOp (K.PlusPI, v1,
			 K.BinOp (K.MinusI, K.exp_of_int 0, v2))
	  | K.Scalar K.FunPtr ->
	      error ("Cil2newspeak.translate.translate_exp: pointer "^
		       "arithmetics forbidden on function pointers")
	  | _ ->
	      error ("Cil2newspeak.translate.translate_exp: data pointer type expected")
      end
	
    (* Pointer difference *) 
    | BinOp (MinusPP, e1, e2, t) -> begin
	match translate_typ (typeOf e1), translate_typ (typeOf e2), translate_typ t with
	  | K.Scalar K.Ptr, K.Scalar K.Ptr, K.Scalar K.Int int_t -> 
	      let v1 = translate_exp e1 in
	      let v2 = translate_exp e2 in
		K.make_int_coerce int_t (K.BinOp (K.MinusPP, v1, v2))
	  | _ ->
	      error ("Cil2newspeak.translate.translate_exp: data pointer type expected")
      end
	
    | Lval lv -> begin
	match (translate_typ (typeOfLval lv)) with
	    K.Scalar s -> K.Lval (translate_lval lv, s)
	  | _ -> error ("Cil2newspeak.translate.translate_exp: "
			^"scalar type expected for left value "
			^(string_of_lval lv))
      end
	
    | AddrOf lv -> begin
	match lv, translate_typ (typeOf e) with
	  | (Var f, NoOffset), K.Scalar K.FunPtr -> begin
	      match get_fun_spec f.vname with
		  None -> error ("Cil2newspeak.translate.translate_exp: "
				 ^"unknown function "^f.vname)
		| Some _ -> K.AddrOfFun f.vname
	    end
	      
	  | _, K.Scalar K.Ptr ->
	      let (lv', offs) = removeOffsetLval lv in begin
		  match offs with 
		    | Index (e, NoOffset) -> begin
			match translate_typ (typeOfLval lv') with
			  | K.Array (t_elt, len) ->
			      let sz = K.size_of t_elt in
				K.BinOp (K.PlusPI, K.AddrOf (translate_lval lv', len * sz),
					 K.BinOp (K.MultI, K.make_belongs len (translate_exp e), K.exp_of_int sz))
			  | _ -> error "Cil2newspeak.translate.translate_exp"
		      end
			
		    | _ -> let sz = size_of (typeOfLval lv) in
			K.AddrOf (translate_lval lv, sz)
		end
							 
	  | _ -> error("Cil2newspeak.translate.translate_exp: "
		       ^"unexpected left value in AddrOf "
		       ^(string_of_lval lv))
      end
	
    (* These patterns are deleted during the 1st pass *)
    | StartOf _ 
	
    (* All the patterns remaining are not completely handled *)
    | BinOp (Eq, _, _, _) | BinOp (Ne, _, _, _)
    | BinOp (Gt, _, _, _) | BinOp (Ge, _, _, _)
    | BinOp (Lt, _, _, _) | BinOp (Le, _, _, _)
    | BinOp (LAnd, _, _, _) | BinOp (LOr, _, _, _)
    | AlignOf _ | AlignOfE _
	-> error ("Cil2newspeak.translate.translate_exp: \""^(string_of_exp e)^"\"")
	
	
	
and translate_stmtkind status kind =
  update_loc (get_stmtLoc kind);
  let loc = !cur_loc in
    match kind with
      | Instr il -> translate_instrlist il
	  
      | Return (None, _) ->
	  [K.Goto status.return_lbl, loc]
	    
      | Return (Some e, _) ->
	  let typ = translate_typ (typeOf e) in
	  let lval = get_ret_var status in
	    [translate_set lval typ e, loc;
	     K.Goto status.return_lbl, loc]

      | If (e, blk1, blk2, _) ->
	  translate_if status e blk1.bstmts blk2.bstmts
	    
      | Block b -> translate_stmts status b.bstmts
	  
      | Loop (body, _, _, _) ->
	  let status = new_brk_status status in
	  let loop = K.InfLoop (translate_stmts status body.bstmts), loc in
	  let lbl = (K.Label status.brk_lbl, loc) in
	    [loop;lbl]
	      
	      
      | Break _ -> [K.Goto status.brk_lbl, loc]
	  
      | Switch (e, body, stmt_list, _) ->
	  translate_switch status e stmt_list body
	    
      | Goto (x, _) ->
	  let rec explore_labels l =
	    match l with
		[] -> error ("Cil2newspeak.translate.translate_stmt.translate_stmtkind: "
			     ^"unexpected goto");
	      | (Label (s, loc, false) as l)::r -> begin
		  try
		    translate_stmts status (Hashtbl.find code_to_duplicate l)
		  with Not_found -> explore_labels r
		end
	      | lbl::r -> explore_labels r
	  in
	    explore_labels (!x.labels)
	      
      | Continue _ | TryFinally _ | TryExcept _ ->
	  error "Cil2newspeak.translate.translate_stmt.translate_stmtkind";
	  
	  

	  
and translate_stmts status stmts =
  match stmts with
      [] -> []
    | stmt::r ->
	let labels = extract_labels status stmt.labels in
	let first = translate_stmtkind status stmt.skind in
	    labels@first@(translate_stmts status r)
	      

and translate_instrlist il =
  match il with
      [] -> []
    | i::r ->
	let i = translate_instr i in
	  i@(translate_instrlist r)
	    
	    
and translate_instr i =
  update_loc (get_instrLoc i);
  match i with
    |	Set (lv, e, _) ->
	  let lval = translate_lval lv in
	  let typ = translate_typ (typeOfLval lv) in
	    [translate_set lval typ e, !cur_loc]
	      
    | Call (x, Lval lv, args, _) ->
	translate_call x lv args
	  
    | Call (_, _, _, _) ->
	error ("Cil2newspeak.translate.translate_instr: bad call \""
	       ^(string_of_instr i)^"\"");
    | Asm (_, _, _, _, _, _) ->
	  error ("Cil2newspeak.translate.translate_instr: Asm block not supported")
	    

	    
	    
and translate_set lval typ e =
  match typ with
    | K.Scalar sca ->
	let exp = translate_exp e in
	  K.Set (lval,exp,sca)
	  
    | K.Region (_, sz) -> begin
	  match e with
	    | Lval lv_src ->
		let src = translate_lval lv_src in
		  K.Copy (lval, src, sz)
	    | _ -> error ("Cil2newspeak.translate.translate_set: left value expected \""
			  ^(string_of_exp e)^"\"")
      end
	  
    | _ -> error "Cil2newspeak.translate.translate_set: invalid type"
	

(* TODO: either remove Not or remove Ne. Need to choose. *)
and translate_if status e stmts1 stmts2 =
  let if_loc = !cur_loc in
  let (e, t) = 
    match translate_typ (typeOf e) with
	K.Scalar (K.Int _ as t) -> (e, t)
      | K.Scalar (K.Ptr|K.FunPtr as t) -> (BinOp (Ne, e, null, intType), t)
      | _ -> error ("Cil2newspeak.translate.translate_if: bad expression \""
		    ^(string_of_exp e)^"\"")
  in
  let rec normalize e =
    match e with
	(* TODO: beware is the type t here really the same ? *)
      | K.UnOp (K.Not, K.UnOp (K.Not, e)) -> normalize e

      | K.UnOp (K.Not, K.BinOp ((K.Gt _|K.Eq _), _, _))
      | K.BinOp ((K.Gt _|K.Eq _), _, _) -> e

      | K.UnOp (K.Not, e) -> K.BinOp (K.Eq t, e, K.zero)
      | _ -> K.UnOp (K.Not, K.BinOp (K.Eq t, K.zero, e))
  in
    print_debug (K.string_of_exp (translate_exp e));
  let cond1 = normalize (translate_exp e) in
  let cond2 = K.negate cond1 in
  let body1 = translate_stmts status stmts1 in
  let body2 = translate_stmts status stmts2 in
    [K.ChooseAssert [([cond1], body1); ([cond2], body2)], if_loc]

(*
  let if_loc = !cur_loc in
  let cond1 = translate_bool_exp e in
  let cond2 = K.negate cond1


  match e with
    | UnOp (LNot, e', _) -> translate_if status e' stmts2 stmts1
	
    | BinOp (Ge, _, _, _) | BinOp (Gt, _, _, _) | BinOp (Le, _, _, _) 
    | BinOp (Lt, _, _, _) | BinOp (Ne, _, _, _) | BinOp (Eq, _, _, _) ->
	  let if_loc = !cur_loc in
	    print_endline (Cilutils.string_of_exp e);
	  let cond1 = translate_exp e in
	    print_endline (K.string_of_exp cond1);
	  let cond2 = K.negate cond1 in
	    print_endline (K.string_of_exp cond2);
	  let body1 = translate_stmts status stmts1 in
	  let body2 = translate_stmts status stmts2 in
	    [K.ChooseAssert [([cond1],body1); ([cond2], body2)], if_loc]
	      
    | _ -> begin
	match translate_typ (typeOf e) with
	    | K.Scalar (K.Int _) ->
		let e = BinOp (Ne, e, CastE (typeOf e, zero), intType) in 
		  translate_if status e stmts1 stmts2
	    | K.Scalar K.Ptr | K.Scalar K.FunPtr ->
  translate_if status (BinOp (Ne, e, null, intType)) stmts1 stmts2
 	    | _ -> error ("Cil2newspeak.translate.translate_if: bad expression \""
			  ^(string_of_exp e)^"\"");
      end
*)

  (** Returns a set of blocks, each representing a choice of the case 
      statement. Each case is translated by appending a guard.
      It also builds the guard of the default statement. *)
  and translate_switch status e stmt_list body =
    let loc = !cur_loc in
    let switch_exp = translate_exp e in

    let cases = ref [] in

    let def_asserts = ref [] in
    let status = ref (new_brk_status status) in
    let def_goto = ref (K.Goto !status.brk_lbl, loc) in

    let collect_label label =
      match label with
	  Case (_, loc) | Default loc
	      when mem_switch_label !status loc -> ()
	| Case (v, loc) ->
	    let t = 
	      match translate_typ (typeOf v) with
		  K.Scalar i -> i
		| _ -> error "Env.add_cases: expression not scalar"
	    in
	    let case_exp = K.BinOp (K.Eq t, switch_exp, translate_exp v) in
	    let def_exp = K.negate case_exp in
	    let new_lbl = new_label () in
	      status := add_switch_label !status loc new_lbl;
	      def_asserts := def_exp::!def_asserts;
	      cases := ([case_exp], [K.Goto new_lbl, translate_loc loc]):: (!cases)
	| Default loc ->
	    let new_lbl = new_label () in
	      status := add_switch_label !status loc new_lbl;
	      def_goto := (K.Goto new_lbl, translate_loc loc);
		()
	| _ -> error ("Env.add_cases: invalid label")
    in

    let collect_labels s = List.iter collect_label s.labels in

      List.iter collect_labels stmt_list;
      let choices = List.rev (!cases) in
      let default_choice = (List.rev (!def_asserts), [!def_goto]) in
      let body = translate_stmts !status body.bstmts in
      ((K.ChooseAssert (default_choice::choices), loc)::body)@[K.Label !status.brk_lbl, loc]




  and translate_call x lv args_exps =
    let loc = !cur_loc in

    let handle_retval fname ret_type =
      match ret_type, x with
	  (* No return value *)
	  None, None -> [], []

	(* Return value ignored *)
	| Some t, None ->
	    push_local ();
	    [new_decl (t, ("value_of_" ^ fname), (K.Init [])) 0 loc true], []
	      
	(* Return value put into Lval cil_lv *)
	| Some t_given, Some cil_lv ->
	    let t_expected = translate_typ (typeOfLval cil_lv) in
	      push_local ();
	      let lval = translate_lval cil_lv in
	      let ret_decl = [new_decl (t_given, ("value_of_" ^ fname), (K.Init [])) 0 loc true] in
	      let ret_epilog = match t_given, t_expected with
		| K.Scalar s_giv, K.Scalar s_exp when s_giv = s_exp ->
		    [K.Set (lval, K.Lval (K.Local 0, s_giv), s_exp), loc]
		      
		| K.Scalar (K.Int _ as s_giv), K.Scalar (K.Int int_t as s_exp) ->
		    let exp = K.make_int_coerce int_t (K.Lval (K.Local 0, s_giv)) in
		      [K.Set (lval, exp, s_exp), loc]
			
		| K.Region (desc1, sz1), K.Region (desc2, sz2)
		    when sz1 = sz2 && desc1 = desc2 ->
		    [K.Copy (lval, K.Local 0, sz1), loc]
		      
		| _ -> error ("Cil2newspeak.translate.translate_call.handle_retval: invalid implicit cast")
	      in
		ret_decl, ret_epilog
		  
	| _ -> error ("Cil2newspeak.translate.translate_call.handle_retval: "
		      ^"function "^fname^" has return type void")
    in

    let rec handle_args_decls fname formals exps =
      let rec handle_args_decls_aux accu i formals exps =
	match formals, exps with
	  | None, []  -> accu
	  | None, e::r_e ->
	      push_local ();
	      let t = translate_typ (typeOf e) in
		handle_args_decls_aux 
		  ((new_decl (t, ("arg" ^ (string_of_int i)), (K.Init [])) 0 loc true)::accu)
		  (i+1) None r_e
		  
	  | Some [], [] -> accu
	  | Some (decl::r_t), e::r_e ->
	      let t_given = translate_typ (typeOf e) in
	      let t_expected = extract_type decl in
		if t_expected <> t_given then begin
		  error ("Cil2newspeak.translate.translate_call.handle_args_decls: "
			 ^"type mismatch ("^(K.string_of_typ t_given)^" <> "^(K.string_of_typ t_expected)^
			 ") in "^fname^" call are different");
		end;
		push_local ();
		handle_args_decls_aux ({decl with var_loc = loc}::accu) (i+1) (Some r_t) r_e
		  
	  | _,_ -> error ("Cil2newspeak.translate.translate_call.handle_args_decls: "
			  ^"function "^fname^" called with incorrect number of args")
      in
	handle_args_decls_aux [] 0 formals exps
    in

    let rec handle_args_prolog accu n i args_exps =
      match args_exps with
	  [] -> accu
	| e::r_e ->
	    let t = translate_typ (typeOf e) in
	    let lval = K.Local ((n-i) - 1) in
	      handle_args_prolog ((translate_set lval t e, !cur_loc)::accu) n (i+1) r_e
    in

      save_loc_cnt ();
      let res = match lv with
	| Var f, NoOffset ->
	    let spec = match get_fun_spec f.vname with
	      | None -> error ("Cil2newspeak.translate.translate_call: "
			       ^"Function not declared: "^f.vname)
	      | Some s -> s
	    in

	    let name = f.vname in
	    let ret_decl, ret_epilog = handle_retval name spec.ret_type in
	    let args_decls = handle_args_decls name spec.formals args_exps in
	    let args_prolog = handle_args_prolog [] (List.length args_exps) 0 args_exps in
	      
	    let call_w_prolog = (K.Call (K.FunId f.vname), loc)::args_prolog in
	    let call_wo_ret = generate_body (List.rev call_w_prolog) args_decls in

	      if (spec.formals = None)
	      then update_fun_spec f.vname None (Some args_decls) [] [] None;
	      generate_body (call_wo_ret@(ret_epilog)) ret_decl
		
	| Mem (Lval fptr), NoOffset ->
	    let typ = translate_typ (typeOfLval fptr) in
	      if typ <> K.Scalar K.FunPtr
	      then error "Cil2newspeak.translate.translate_call: FunPtr expected";
	      
	      let (_, line, _) = loc in
	      let name = "fptr_called_line_" ^ (string_of_int line) in
	      let ret_type = match x with
		| None -> None
		| Some cil_lv -> Some (translate_typ (typeOfLval cil_lv))
	      in
		
	      let ret_decl, ret_epilog = handle_retval name ret_type in
	      let args_decls = handle_args_decls name None args_exps in
	      let args_prolog = handle_args_prolog [] (List.length args_exps) 0 args_exps in
		
	      let args_t = List.rev (List.map extract_type args_decls) in
	      let fptr_exp = K.Lval (translate_lval fptr, K.FunPtr) in

	      let call_w_prolog = (K.Call (K.FunDeref (fptr_exp, (args_t, ret_type))), loc)::args_prolog in
	      let call_wo_ret = generate_body (List.rev call_w_prolog) args_decls in
		generate_body (call_wo_ret@(ret_epilog)) ret_decl
		  
	| _ -> error "Cil2newspeak.translate.translate_call: Left value not supported"
	    
      in
	restore_loc_cnt ();
	res



  let translate_fun name spec =
    let loc = match spec.fun_loc with
	None -> K.locUnknown
      | Some l -> l
    in
      cur_loc := loc;
      match (spec.formals, spec.body) with
	  _, [] -> None
	| None, _ -> error "Cil2newspeak.translate.translate_fun"
	| Some args, stmts -> begin
	    let init_frame () =
	      let status = 
		match spec.ret_type with
		    None -> empty_status ()
		  | Some t ->
		      loc_declare false (new_decl (t, "", (K.Init [])) 0 K.locUnknown true);
		      new_ret_status ()
	      in
		List.iter (loc_declare false) args;
		List.iter (loc_declare true) spec.locals;
		status
	    in
	      
	    let status = init_frame () in
	    let blk = K.simplify((translate_stmts status stmts)@[K.Label status.return_lbl, !cur_loc]) in
	    let body = generate_body blk (get_loc_decls ()) in
	      
	      Some body
	  end

(* TODO: add these as #pragma assume in the code, a lot easier *)
(*let create_assumption str =
  let lexer = Genlex.make_lexer [">="] (Stream.of_string str) in
    try
      let x = 
	match Stream.next lexer with
	    Genlex.Ident id -> id
	  | _ -> raise Exit
      in
      let _ = 
	match Stream.next lexer with
	    Genlex.Kwd ">=" -> ()
	  | _ -> raise Exit
      in
      let n =  
	match Stream.next lexer with
	    Genlex.Int n -> n
	  | _ -> raise Exit
      in
      let v = Env.get_glb_var x in
      let t = Env.get_glb_typ x in
	(K.BinOp (K.Ge t, K.Lval (v, t), K.Const (K.CInt64 (Int64.of_int n))))
    with _ -> error ("Unknown assumption: "^str)*)


let translate () =
    (* Finally, our work with the globals is finished *)
    print_debug "Generating global declarations...";
    let glb_decls = get_glb_decls_inits translate_exp in
      update_loc locUnknown;
      print_debug "Declarations generated.";
      
      (* Here takes place the translation of the functions, from a name ->
	 specs hash table to a K.fid -> K.fundec hash_table *)
      let add_fun name spec =
	print_debug ("Translating function "^name^"...");
	let fun_body = translate_fun name spec in
	let extract_args_typs decl_list = match decl_list with
	    None -> []
	  | Some l -> List.map extract_type l
	in
	let res = name, ((extract_args_typs spec.formals, spec.ret_type), fun_body) in
	  print_debug ("Function "^name^" translated.");
	  res
      in
      let fun_defs = map_fun_specs add_fun in

(*      let assumptions = List.map create_assumption !Npkcontext.assumptions in

	(assumptions, glb_decls, fun_defs)*)

	([], glb_decls, fun_defs)

let declare fnames =
  let total = List.length fnames in
  let processed = ref 0 in
  let declare name =
    let cin = open_in_bin name in
    let glb_decls = Marshal.from_channel cin in
    let (fun_decls, proto_decls) = Marshal.from_channel cin in
      close_in cin;
      (* TODO: this is a hack write again in a clean way *)
      List.iter (fun (g, loc) -> update_loc loc; glb_declare g) glb_decls;
      List.iter fun_declare fun_decls;
      (* TODO: this is a hack write again in a clean way *)
      List.iter (fun (g, loc) -> update_loc loc; fun_declare_prototype g) 
	proto_decls;
      if !verb_debug then begin
	processed := !processed + 1;
	let progress = !processed*100/total in
	  prerr_string ("Progress: "^(string_of_int progress)^"%\n")
      end
  in
    update_loc locUnknown;
    print_debug "Collecting globals and function declarations...";
    List.iter declare fnames;
    print_debug "Collection of globals and function declarations done."


let prepare fnames =
  (* First we gather global declarations and functions *)
  declare fnames;

  update_loc locUnknown;
  (* Then we do our simplifications and collections on the entire file *)
  print_debug "Beginning first pass...";
  first_pass ();
  update_loc locUnknown;
  print_debug "First pass done."
    
let gen_ir name =
  if not (Filename.check_suffix name ".c") 
  then error ("File '"^name^"' is not a .c file.");
  print_debug ("Parsing "^name^"...");
  
  let cilfile = Frontc.parse name () in
    print_debug ("Parsing done.");
    if !verb_cil then begin
      print_endline ("Cil output for "^name);
      print_string (String.make (String.length name) '-');
      print_endline "---------------";
      dump stdout cilfile;
      print_newline ();
    end;

    my_remove_tmp cilfile;
    let (glbs, funs) = Local_pass.translate cilfile.globals in

    let name = (Filename.chop_extension name)^".ir" in
    let cout = open_out_bin name in
      print_debug ("Exporting "^name^"...");
      Marshal.to_channel cout glbs [];
      Marshal.to_channel cout funs [];
      close_out cout;
      print_debug ("Exporting done.");
      
      name


let cil2newspeak fnames = 
  initCIL ();
  useLogicalOperators := false;
  (* TODO: remove List.rev here *)
  let fnames = List.map gen_ir (List.rev fnames) in

    prepare fnames;

  let kernel = translate () in
    print_debug "Translation complete.";
    if !verb_newspeak then begin
      print_endline "Newspeak output";
      print_endline "---------------";
      K.dump kernel;
      print_newline ()
    end;
    
    if (!newspeak_output <> "") then begin
      let ch_out = open_out_bin !newspeak_output in
	print_debug ("Writing "^(!newspeak_output)^"...");
	Marshal.to_channel ch_out (fnames, kernel) [];
	print_debug ("Writing done.");
    end;
      
    kernel


(*=====================================*)
(* cil2newspeak, which wraps translate *)
(*=====================================*)

(*
let cil2newspeak fnames = 

  let get_cilfile name =
    let (is_c, cil_output) =
      try 
	if (String.sub name ((String.length name) - 2) 2) = ".c"
	then (true, name^"il")
	else if (String.sub name ((String.length name) - 4) 4) = ".cil"
	then (false, name)
	else error ("File '"^name^"' is not a .c neither a .cil file");
      with Invalid_argument _ -> error ("File '"^name^"' is not a .c neither a .cil file");
    in
      if not is_c && !compile_only
      then print_warning ("Nothing to do for '"^name^"'")
      else begin
	let cilfile = 
	  if is_c then begin
	    print_debug ("Parsing "^name^"...");
	    let tmp = Frontc.parse name () in
	      print_debug ("Parsing done.");
	      if !verb_cil then begin
		print_endline ("Cil output for "^name);
		for i = 1 to String.length name do
		  print_string "-"
		done;
		print_endline "---------------";
		dump stdout tmp;
		print_endline "";
	      end;
	      tmp
	  end else
	    let ch_in = open_in_bin name in
	      print_debug ("Importing "^name^"...");
	      let tmp = Marshal.from_channel ch_in in
		print_debug ("Importing done.");
		tmp
	in
	  if !compile_only then  begin
	    let ch_out = open_out_bin cil_output in
	      print_debug ("Exporting "^cil_output^"...");
	      Marshal.to_channel ch_out cilfile [];
	      print_debug ("Exporting done.")
	  end else cilfiles := cilfile::(!cilfiles)
      end
  in
    List.iter get_cilfile fnames;
    if !cilfiles = [] then exit 0;

    let kernel = 
      if !mergecil then begin
	(*  MergeCil  *)
	let file = Mergecil.merge !cilfiles "File" in    
	  if !Errormsg.hadErrors then begin 
	    if not !ignores_cil_merge_errors
	    then error "fnames: Errors during merge phase";
	    prerr_newline ();
	  end;
	  Rmtmps.removeUnusedTemps file;
	  
	  if !verb_cil then begin
	    print_endline "Cil output";
	    print_endline "----------";
	    dump stdout file;
	    print_endline "";
	  end;
	  translate [file]
      end else begin
	List.iter my_remove_tmp !cilfiles;
	translate !cilfiles
      end
    in

      if (!newspeak_output <> "") then begin
	let ch_out = open_out_bin !newspeak_output in
	  print_debug ("Writing "^(!newspeak_output)^"...");
	  Marshal.to_channel ch_out kernel [];
	  print_debug ("Writing done.");
      end;
      
      if !verb_newspeak then begin
	print_endline "Newspeak output";
	print_endline "---------------";
	K.dump kernel;
	print_newline ()
      end;
      kernel
*)
*)
 

(*=========================================*)
(* compile function, which wraps translate *)
(*=========================================*)

let compile name =
  initCIL ();
  useLogicalOperators := false;

  print_debug ("Parsing "^name^"...");
  let cil_file = Frontc.parse name () in
    print_debug ("Parsing done.");
    if !verb_cil then begin
      print_newline ();
      print_endline ("Cil output for "^name);
      for i = 1 to String.length name do
	print_string "-"
      done;
      print_endline "---------------";
      dump stdout cil_file;
      print_newline ();
      print_newline ()
    end;

    ignore (Local_pass.translate cil_file);
    
(*    remove_local_tmp cil_file;


    let (glbs, funs) = Local_pass.translate cilfile.globals in

    let name = (Filename.chop_extension name)^".ir" in
    let cout = open_out_bin name in
      print_debug ("Exporting "^name^"...");
      Marshal.to_channel cout glbs [];
      Marshal.to_channel cout funs [];
      close_out cout;
      print_debug ("Exporting done.");
      

  (* First we gather global declarations and functions *)
  declare fnames;

  update_loc locUnknown;
  (* Then we do our simplifications and collections on the entire file *)
  print_debug "Beginning first pass...";
  first_pass ();
  update_loc locUnknown;
  print_debug "First pass done."

  let kernel = translate () in
    print_debug "Translation complete.";
    if !verb_newspeak then begin
      print_endline "Newspeak output";
      print_endline "---------------";
      K.dump kernel;
      print_newline ()
    end;
    
    if (!newspeak_output <> "") then begin
      let ch_out = open_out_bin !newspeak_output in
	print_debug ("Writing "^(!newspeak_output)^"...");
	Marshal.to_channel ch_out (fnames, kernel) [];
	print_debug ("Writing done.");
    end;
      
    kernel

*)

failwith "Toto"<|MERGE_RESOLUTION|>--- conflicted
+++ resolved
@@ -46,155 +46,6 @@
 
 
 
-
-<<<<<<< HEAD
-(*==================================================*)
-(* Preprocessing of mymerge : remove local temp     *)
-(*==================================================*)
-let vids = ref []
-
-class vistor_rm_tmp = object
-  inherit nopCilVisitor
-
-  method vfunc f =
-    vids := [];
-    let del_unused f =
-      let rec is_used v l =
-	match l with
-	  | [] -> false
-	  | a::_ when v.vid = a -> true
-	  | _::r -> is_used v r
-      in
-      let rec new_locals locs =
-	match locs with
-	  | [] -> []
-	  | v::r when is_used v !vids -> v::(new_locals r)
-	  | _::r -> new_locals r
-      in
-	f.slocals <- new_locals f.slocals;
-	f
-	  
-    in
-      ChangeDoChildrenPost (f, del_unused)
-
-  method vlval lv =
-    match lv with
-	Var {vtype = TFun _}, _ ->
-	  DoChildren
-      | Var v, _ ->
-	  if not v.vglob then vids := (v.vid)::(!vids);
-	  DoChildren
-      | _ -> DoChildren
-end
-
-
-let my_remove_tmp f =
-  visitCilFile (new vistor_rm_tmp) f
-
-
-
-
-
-(*=============*)
-(* First pass  *)
-(*=============*)
-(* The first pass consists in
- - deleting CIL's gotos (this piece of code might be highly
-   dependent on CIL and may have to change in the future. The
-   code that should be duplicated is stored in a hash table
-   and used when a Goto is encountered)
- - checking which global variables are used
- - simplifying some exps (StartOf, pointer equality)
- - collecting const string *)
-
-let code_to_duplicate = Hashtbl.create 100
-
-class vistor_first_pass = object
-  inherit nopCilVisitor
-  method vstmt s =
-    update_loc (get_stmtLoc s.skind);
-
-    let add_code goto_stmts label =
-      match label with
-	| Label (s, _, false) as l ->
-	    Hashtbl.add code_to_duplicate l goto_stmts
-	| _ -> ()
-    in
-
-    match s.skind with
-      | If (_, {bstmts = ({labels = l1}::_ as goto_stmts1)},
-	    {bstmts = ({labels = l2}::_ as goto_stmts2)}, _) ->
-	  List.iter (add_code goto_stmts1) l1;
-	  List.iter (add_code goto_stmts2) l2;
-	  DoChildren
-      | If (_, {bstmts = ({labels = l}::_ as goto_stmts)}, _, _)
-      | If (_, _, {bstmts = ({labels = l}::_ as goto_stmts)}, _) ->
-	  List.iter (add_code goto_stmts) l;
-	  DoChildren
-      | _ -> DoChildren
-
-  method vlval lv =
-    match lv with
-	Var {vtype = TFun _}, _ ->
-	  DoChildren
-      | Var v, _ ->
-	  glb_uses v;
-	  DoChildren
-      | _ -> DoChildren
-
-  method vglob g =
-    update_loc (get_globalLoc g);
-    DoChildren
-
-  method vexpr e =
-    match e with
-      | Const CStr s ->
-	  glb_make_cstr s;
-	  SkipChildren
-      | StartOf lv  -> 
-	  ChangeDoChildrenPost (AddrOf (addOffsetLval (Index (zero, NoOffset)) lv), fun x -> x)
-
-      | BinOp (Ne, CastE(TInt _, e1), CastE(TInt _, e2), (TInt _ as t))
-	  when size_of t = pointer_size && isPtr e1 && isPtr e2 ->
-	  ChangeDoChildrenPost (BinOp (Ne, e1, e2, t), fun x -> x)
-
-      | BinOp (Eq, CastE(TInt _, e1), CastE(TInt _, e2), (TInt _ as t))
-	  when size_of t = pointer_size && isPtr e1 && isPtr e2 ->
-	  ChangeDoChildrenPost (BinOp (Eq, e1, e2, t), fun x -> x)
-	    
-      | _ -> DoChildren
-
-end
-
-let rec visitInit visitor i =
-  match i with
-      SingleInit e -> SingleInit (visitCilExpr visitor e)
-    | CompoundInit (t, i) ->
-	let t = visitCilType visitor t in
-	let i = List.map (visitOffsetInit visitor) i in
-	  CompoundInit (t, i)
-
-and visitOffsetInit visitor (o, i) =
-  let o = visitCilOffset visitor o in
-  let i = visitInit visitor i in
-    (o, i)
-
-let visit_glb_t visitor _ x = 
-  x.gv_ctyp <- visitCilType visitor x.gv_ctyp;
-  match x.gv_cinit with
-      Some i -> x.gv_cinit <- Some (visitInit visitor i)
-    | None -> ()
-	    
-let visit_fun_spec_t visitor _ x = 
-  x.body <- List.map (visitCilStmt visitor) x.body
-
-let first_pass () =
-  update_loc locUnknown;
-  let visitor = new vistor_first_pass in
-    Hashtbl.iter (visit_glb_t visitor) glb_tabl;
-    Hashtbl.iter (visit_fun_spec_t visitor) fun_specs
-=======
->>>>>>> 00b89bfb
 
 (* TODO: factor out print_warnings by putting together the warnings and 
    selecting which should be verb_warnings or not *)
