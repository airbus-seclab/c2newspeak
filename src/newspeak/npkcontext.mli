(*
  C2Newspeak: compiles C code into Newspeak. Newspeak is a minimal language 
  well-suited for static analysis.
  Copyright (C) 2007  Charles Hymans, Olivier Levillain
  
  This library is free software; you can redistribute it and/or
  modify it under the terms of the GNU Lesser General Public
  License as published by the Free Software Foundation; either
  version 2.1 of the License, or (at your option) any later version.
  
  This library is distributed in the hope that it will be useful,
  but WITHOUT ANY WARRANTY; without even the implied warranty of
  MERCHANTABILITY or FITNESS FOR A PARTICULAR PURPOSE.  See the GNU
  Lesser General Public License for more details.
  
  You should have received a copy of the GNU Lesser General Public
  License along with this library; if not, write to the Free Software
  Foundation, Inc., 51 Franklin Street, Fifth Floor, Boston, MA  02110-1301  USA

  Charles Hymans
  EADS Innovation Works - SE/CS
  12, rue Pasteur - BP 76 - 92152 Suresnes Cedex - France
  email: charles.hymans@penjili.org

  Olivier Levillain
  email: olivier.levillain@penjili.org
*)


(** The module Npkcontext allows cil2newspeak to keep track of the
    current location in the C files and to report warnings and errors
    to the user. It also regroups every command line option of
    cil2newspeak *)

type error = 
    Asm
  | Pragma
  | Pack
  | Volatile
  | DirtyCast
  | DirtySyntax
  | PartialFunTyp
  | ForwardGoto
  | BackwardGoto
  | StrictSyntax
  | ExternGlobal
  | FlexArray
  | MultipleDef
  | GnuC
  | DisableInit
  | DisableOpt
  | DisableCheckOpt
  | TransparentUnion
  | ExternFunDef

(** {1 Comand line options } *)

(** When global_zero_init is set, cil2newspeak adds init code for all
    globals *)
val global_zero_init : bool ref

val accept_gnuc : bool ref

(** When remove_temp is set, only used variables are kept in newspeak
    code *)
val remove_temp : bool ref

val accept_flex_array: bool ref

(** If no_opt is set, then no code simplification is performed *)
val no_opt : bool ref

val verb_ast : bool ref
val verb_cir : bool ref
val verb_npko : bool ref
val verb_newspeak : bool ref

val opt_checks: bool ref

<<<<<<< HEAD
(** If true, then the goto elimination transformation of backward gotos is performed *)
val accept_backward_goto: bool ref

(** when the pretty_print boolean is set, locals and globals are
    displayed in a prettier way if possible (with their names) *)
val pretty_print : bool ref

=======
>>>>>>> 7bfab625

(** Names of the files that are to be compiled / link. The first
    string is the name of the file that need to be read, the second is the
    initial name of the .c file; they differ when the files are
    preprocessed. *)
val input_files : string list ref

(** TODO: document *)
val compile_only : bool ref

(** Name of the result file of the process *)
val output_file : string ref

val config_file: string ref


(** TODO: document that *)
val handle_cmdline_options : string -> string -> unit



(** {1 Location handling } *)

(** [set_loc cil_loc] translates a Cil.location cil_loc into a
    Newspeak.location and stores it to track the position in the file *)
val set_loc : Newspeak.location -> unit

val forget_loc : unit -> unit

val get_loc : unit -> Newspeak.location

val get_fname : unit -> string

(** {1 Warnings/errors generation and display } *)

(* rename to report_warning *)
(* TODO: unify these functions!!! into one, with a level!!! *)
(* TODO: remove this function?? or rename? *)
val report_warning : string -> string -> unit
(* TODO: remove this function *)
(* TODO: clean up/simplify npkcontext interface *)
val report_strict_warning: string -> string -> unit

val report_ignore_warning: string -> string -> error -> unit
  (** [report_accept_warning file_function message error_type] *)
val report_accept_warning: string -> string -> error -> unit
(** Throws an Invalid_argument exception with a message *)

val report_error : string -> string -> 'a

(** Displays a message to the user *)
val print_debug : string -> unit

(** Displays a message as a fatal error and exits the program *)
val exit_on_error : string -> 'a

(** Whether to use CIL lexer and parser *)
val use_cil: bool ref

(** Name of the printer to use to output CIL syntactic elements *)
val cil_printer: string ref<|MERGE_RESOLUTION|>--- conflicted
+++ resolved
@@ -77,16 +77,8 @@
 
 val opt_checks: bool ref
 
-<<<<<<< HEAD
 (** If true, then the goto elimination transformation of backward gotos is performed *)
 val accept_backward_goto: bool ref
-
-(** when the pretty_print boolean is set, locals and globals are
-    displayed in a prettier way if possible (with their names) *)
-val pretty_print : bool ref
-
-=======
->>>>>>> 7bfab625
 
 (** Names of the files that are to be compiled / link. The first
     string is the name of the file that need to be read, the second is the
