--- conflicted
+++ resolved
@@ -1,49 +1,45 @@
-(*
-  C2Newspeak: compiles C code into Newspeak. Newspeak is a minimal language 
-  well-suited for static analysis.
-  Copyright (C) 2007  Charles Hymans, Olivier Levillain
-  
-  This library is free software; you can redistribute it and/or
-  modify it under the terms of the GNU Lesser General Public
-  License as published by the Free Software Foundation; either
-  version 2.1 of the License, or (at your option) any later version.
-  
-  This library is distributed in the hope that it will be useful,
-  but WITHOUT ANY WARRANTY; without even the implied warranty of
-  MERCHANTABILITY or FITNESS FOR A PARTICULAR PURPOSE.  See the GNU
-  Lesser General Public License for more details.
-  
-  You should have received a copy of the GNU Lesser General Public
-  License along with this library; if not, write to the Free Software
-  Foundation, Inc., 51 Franklin Street, Fifth Floor, Boston, MA  02110-1301  USA
-
-  Charles Hymans
-  EADS Innovation Works - SE/CS
-  12, rue Pasteur - BP 76 - 92152 Suresnes Cedex - France
-  email: charles.hymans@penjili.org
-*)
-
-let max_sizeof = 1073741823
-
-(* sizes in number of bits!!!*)
-let size_of_byte = 8
-let size_of_char = 1*size_of_byte
-let size_of_short = 2*size_of_byte
-let size_of_int = 4*size_of_byte
-let size_of_long = 4*size_of_byte
-let size_of_longlong = 8*size_of_byte
-let size_of_ptr = 4*size_of_byte
-let size_of_float = 4*size_of_byte
-let size_of_double = 8*size_of_byte
-let size_of_longdouble = 12*size_of_byte
-
-let max_array_length = max_sizeof / size_of_byte
-
-<<<<<<< HEAD
-let is_char_type_signed = true
-
-=======
-(* only defined in gnuc mode *)
-let size_of_void = 1*size_of_byte
-
->>>>>>> 452d28a4
+(*
+  C2Newspeak: compiles C code into Newspeak. Newspeak is a minimal language 
+  well-suited for static analysis.
+  Copyright (C) 2007  Charles Hymans, Olivier Levillain
+  
+  This library is free software; you can redistribute it and/or
+  modify it under the terms of the GNU Lesser General Public
+  License as published by the Free Software Foundation; either
+  version 2.1 of the License, or (at your option) any later version.
+  
+  This library is distributed in the hope that it will be useful,
+  but WITHOUT ANY WARRANTY; without even the implied warranty of
+  MERCHANTABILITY or FITNESS FOR A PARTICULAR PURPOSE.  See the GNU
+  Lesser General Public License for more details.
+  
+  You should have received a copy of the GNU Lesser General Public
+  License along with this library; if not, write to the Free Software
+  Foundation, Inc., 51 Franklin Street, Fifth Floor, Boston, MA  02110-1301  USA
+
+  Charles Hymans
+  EADS Innovation Works - SE/CS
+  12, rue Pasteur - BP 76 - 92152 Suresnes Cedex - France
+  email: charles.hymans@penjili.org
+*)
+
+let max_sizeof = 1073741823
+
+(* sizes in number of bits!!!*)
+let size_of_byte = 8
+let size_of_char = 1*size_of_byte
+let size_of_short = 2*size_of_byte
+let size_of_int = 4*size_of_byte
+let size_of_long = 4*size_of_byte
+let size_of_longlong = 8*size_of_byte
+let size_of_ptr = 4*size_of_byte
+let size_of_float = 4*size_of_byte
+let size_of_double = 8*size_of_byte
+let size_of_longdouble = 12*size_of_byte
+
+let max_array_length = max_sizeof / size_of_byte
+
+let is_char_type_signed = true
+
+(* only defined in gnuc mode *)
+let size_of_void = 1*size_of_byte